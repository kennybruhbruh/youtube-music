--- conflicted
+++ resolved
@@ -27,7 +27,8 @@
 // True only if in-app-menu was loaded on launch
 const inAppMenuActive = config.plugins.isEnabled('in-app-menu');
 
-<<<<<<< HEAD
+const betaPlugins = ['crossfade', 'lumiastream'];
+
 const pluginMenus = {
   'adblocker': adblockerMenu,
   'disable-autoplay': disableAutoplayMenu,
@@ -43,9 +44,6 @@
   'video-toggle': videoToggleMenu,
   'visualizer': visualizerMenu,
 };
-=======
-const betaPlugins = ['crossfade', 'lumiastream'];
->>>>>>> 375fb082
 
 const pluginEnabledMenu = (plugin: string, label = '', hasSubmenu = false, refreshMenu: (() => void ) | undefined = undefined): Electron.MenuItemConstructorOptions => ({
   label: label || plugin,
@@ -76,30 +74,17 @@
     {
       label: 'Plugins',
       submenu:
-<<<<<<< HEAD
         getAvailablePluginNames().map((pluginName) => {
           if (Object.hasOwn(pluginMenus, pluginName)) {
             const getPluginMenu = pluginMenus[pluginName as keyof typeof pluginMenus];
 
             let pluginLabel = pluginName;
-            if (pluginLabel === 'crossfade') {
-              pluginLabel = 'crossfade [beta]';
+            if (betaPlugins.includes(plugin)) {
+              pluginLabel += ' [beta]';
             }
 
             if (!config.plugins.isEnabled(pluginName)) {
               return pluginEnabledMenu(pluginName, pluginLabel, true, refreshMenu);
-=======
-        getAllPlugins().map((plugin) => {
-          let pluginLabel = plugin;
-          if (betaPlugins.includes(plugin)) {
-            pluginLabel += ' [beta]';
-          }
-
-          const pluginPath = path.join(__dirname, 'plugins', plugin, 'menu.js');
-          if (existsSync(pluginPath)) {
-            if (!config.plugins.isEnabled(plugin)) {
-              return pluginEnabledMenu(plugin, pluginLabel, true, refreshMenu);
->>>>>>> 375fb082
             }
 
             return {
@@ -112,11 +97,7 @@
             } satisfies Electron.MenuItemConstructorOptions;
           }
 
-<<<<<<< HEAD
           return pluginEnabledMenu(pluginName);
-=======
-          return pluginEnabledMenu(plugin, pluginLabel);
->>>>>>> 375fb082
         }),
     },
     {
