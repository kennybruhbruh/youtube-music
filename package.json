{
	"name": "youtube-music",
	"productName": "YouTube Music",
	"version": "1.12.1",
	"description": "YouTube Music Desktop App - including custom plugins",
	"license": "MIT",
	"repository": "th-ch/youtube-music",
	"author": {
		"name": "th-ch",
		"email": "th-ch@users.noreply.github.com",
		"url": "https://github.com/th-ch/youtube-music"
	},
	"build": {
		"appId": "com.github.th-ch.youtube-music",
		"productName": "YouTube Music",
		"mac": {
			"identity": null,
			"icon": "assets/generated/icons/mac/icon.icns"
		},
		"win": {
			"icon": "assets/generated/icons/win/icon.ico",
			"target": [
				"nsis",
				"portable"
			]
		},
		"nsis": {
			"runAfterFinish": false
		},
		"linux": {
			"icon": "assets/generated/icons/png",
			"category": "AudioVideo",
			"target": [
				"AppImage",
				"snap",
				"freebsd",
				"deb",
				"rpm"
			]
		}
	},
	"scripts": {
		"test": "jest",
		"start": "electron .",
		"start:debug": "ELECTRON_ENABLE_LOGGING=1 electron .",
		"icon": "rimraf assets/generated && electron-icon-maker --input=assets/youtube-music.png --output=assets/generated",
		"generate:package": "node utils/generate-package-json.js",
		"postinstall": "yarn run icon && yarn run plugins",
		"clean": "rimraf dist",
		"build": "yarn run clean && electron-builder --win --mac --linux",
		"build:linux": "yarn run clean && electron-builder --linux",
		"build:mac": "yarn run clean && electron-builder --mac",
		"build:win": "yarn run clean && electron-builder --win",
		"plugins": "yarn run plugin:adblocker && yarn run plugin:autoconfirm",
		"plugin:adblocker": "rimraf plugins/adblocker/ad-blocker-engine.bin && node plugins/adblocker/blocker.js",
		"plugin:autoconfirm": "yarn run generate:package YoutubeNonStop",
		"release:linux": "yarn run clean && electron-builder --linux -p always -c.snap.publish=github",
		"release:mac": "yarn run clean && electron-builder --mac -p always",
		"release:win": "yarn run clean && electron-builder --win -p always"
	},
	"engines": {
		"node": ">=12.16.1",
		"npm": "Please use yarn and not npm"
	},
	"dependencies": {
<<<<<<< HEAD
		"@cliqz/adblocker-electron": "^1.20.5",
		"@ffmpeg/core": "^0.8.5",
=======
		"@cliqz/adblocker-electron": "^1.20.4",
		"@ffmpeg/core": "^0.9.0",
>>>>>>> 28aa1c0b
		"@ffmpeg/ffmpeg": "^0.9.7",
		"YoutubeNonStop": "git://github.com/lawfx/YoutubeNonStop.git#v0.9.0",
		"async-mutex": "^0.3.1",
		"browser-id3-writer": "^4.4.0",
		"chokidar": "^3.5.1",
		"custom-electron-titlebar": "^3.2.6",
		"discord-rpc": "^3.2.0",
		"electron-debug": "^3.2.0",
		"electron-is": "^3.0.0",
		"electron-localshortcut": "^3.2.1",
		"electron-store": "^7.0.3",
		"electron-unhandled": "^3.0.2",
		"electron-updater": "^4.3.8",
		"filenamify": "^4.3.0",
		"md5": "^2.3.0",
		"node-fetch": "^2.6.1",
		"node-notifier": "^9.0.1",
		"ytdl-core": "^4.7.0",
		"ytpl": "^2.2.0"
	},
	"devDependencies": {
		"electron": "^12.0.8",
		"electron-builder": "^22.10.5",
		"electron-devtools-installer": "^3.1.1",
		"electron-icon-maker": "0.0.5",
		"get-port": "^5.1.1",
		"jest": "^26.6.3",
		"rimraf": "^3.0.2",
		"spectron": "^14.0.0",
		"xo": "^0.38.2"
	},
	"resolutions": {
		"yargs-parser": "18.1.3"
	},
	"xo": {
		"envs": [
			"node",
			"browser"
		],
		"rules": {
			"quotes": [
				"error",
				"double",
				{
					"avoidEscape": true,
					"allowTemplateLiterals": true
				}
			]
		}
	}
}<|MERGE_RESOLUTION|>--- conflicted
+++ resolved
@@ -63,13 +63,8 @@
 		"npm": "Please use yarn and not npm"
 	},
 	"dependencies": {
-<<<<<<< HEAD
 		"@cliqz/adblocker-electron": "^1.20.5",
-		"@ffmpeg/core": "^0.8.5",
-=======
-		"@cliqz/adblocker-electron": "^1.20.4",
 		"@ffmpeg/core": "^0.9.0",
->>>>>>> 28aa1c0b
 		"@ffmpeg/ffmpeg": "^0.9.7",
 		"YoutubeNonStop": "git://github.com/lawfx/YoutubeNonStop.git#v0.9.0",
 		"async-mutex": "^0.3.1",
