--- conflicted
+++ resolved
@@ -92,12 +92,7 @@
 		"npm": "Please use yarn and not npm"
 	},
 	"dependencies": {
-<<<<<<< HEAD
-		"@cliqz/adblocker-electron": "^1.23.5",
-=======
 		"@cliqz/adblocker-electron": "^1.23.7",
-		"@electron/remote": "^2.0.8",
->>>>>>> 247764b6
 		"@ffmpeg/core": "^0.10.0",
 		"@ffmpeg/ffmpeg": "^0.10.1",
 		"Simple-YouTube-Age-Restriction-Bypass": "https://gitpkg.now.sh/zerodytrash/Simple-YouTube-Age-Restriction-Bypass/dist?v2.4.6",
@@ -126,13 +121,8 @@
 	},
 	"devDependencies": {
 		"auto-changelog": "^2.4.0",
-<<<<<<< HEAD
 		"electron": "^18.2.0",
-		"electron-builder": "^22.14.5",
-=======
-		"electron": "^17.0.0",
 		"electron-builder": "^23.0.3",
->>>>>>> 247764b6
 		"electron-devtools-installer": "^3.1.1",
 		"electron-icon-maker": "0.0.5",
 		"jest": "^27.3.1",
